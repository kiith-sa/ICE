--- conflicted
+++ resolved
@@ -12,15 +12,7 @@
 collidable:
 health: 3000
 warhead:
-<<<<<<< HEAD
-<<<<<<< HEAD
-  damage: 20
-=======
   damage: 100
->>>>>>> upstream/master
-=======
-  damage: 100
->>>>>>> 838ddc83
   killsEntity: false
 movementConstraint:
   aabbox: [64, 64, 736, 568]